--- conflicted
+++ resolved
@@ -52,11 +52,7 @@
 
     def process_response(self, request, response):
         "Sets the cache, if needed."
-<<<<<<< HEAD
-        if not request._cache_update_cache:
-=======
         if not hasattr(request, '_cache_update_cache') or not request._cache_update_cache:
->>>>>>> 989fcce0
             # We don't need to update the cache, just return.
             return response
         if not request.META['REQUEST_METHOD'] == 'GET':
